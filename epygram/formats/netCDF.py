--- conflicted
+++ resolved
@@ -693,11 +693,6 @@
                             'latitudes':Ygrid}
                 else:
                     # grid is not lon/lat and no other metadata available : Academic
-<<<<<<< HEAD
-=======
-                    #if flattened:
-                    #    raise NotImplementedError("flattened academic grid.")
->>>>>>> 225129e0
                     kwargs_geom['name'] = 'academic'
                     grid = {'LAMzone':None,
                             'X_resolution':abs(Xgrid[0, 1] - Xgrid[0, 0]),
